package main

import (
	"fmt"
	"log"
	"net/http"
	"os"
	"crypto/sha1"
	"crypto/sha256"
	"crypto/md5"
	"io"
	"bufio"
	"encoding/hex"
	"github.com/hashicorp/packer/common"
	"github.com/hashicorp/packer/helper/config"
	"github.com/hashicorp/packer/packer"
	"github.com/hashicorp/packer/template/interpolate"
	"strings"
	"bytes"
	"errors"
	"crypto/sha512"
)

type Config struct {
	BoxName     string  `mapstructure:"box_name"`
	BoxDir      string  `mapstructure:"box_dir"`
	BoxProvider string  `mapstructure:"box_provider"`
	Version     string  `mapstructure:"version"`
	BlobURL     string  `mapstructure:"url"`
	Repo        string  `mapstructure:"repo"`
	AuthKey     string  `mapstructure:"key"`
	common.PackerConfig `mapstructure:",squash"`

	ctx interpolate.Context
}

type PostProcessor struct {
	config Config
}

func (p *PostProcessor) Configure(raws ...interface{}) error {
	err := config.Decode(&p.config, &config.DecodeOpts{
		Interpolate:        true,
		InterpolateContext: &p.config.ctx,
		InterpolateFilter: &interpolate.RenderFilter{
			Exclude: []string{"output"},
		},
	}, raws...)
	if err != nil {
		return err
	}

	errs := new(packer.MultiError)

	// required configuration
	templates := map[string]*string{
		"url": &p.config.BlobURL,
	}

	for key, ptr := range templates {
		if *ptr == "" {
			errs = packer.MultiErrorAppend(errs, fmt.Errorf("Artifactory plugin %s must be set", key))
		}
	}

	// Template process
	for key, ptr := range templates {
		if err = interpolate.Validate(*ptr, &p.config.ctx); err != nil {
			errs = packer.MultiErrorAppend(
				errs, fmt.Errorf("Error parsing %s template: %s", key, err))
		}
	}
	if len(errs.Errors) > 0 {
		return errs
	}

	return nil
}

func (p *PostProcessor) PostProcess(ui packer.Ui, artifact packer.Artifact) (packer.Artifact, bool, error) {
	if artifact.BuilderId() != "mitchellh.post-processor.vagrant" {
		return nil, false, fmt.Errorf("Unknown artifact type, requires box from vagrant post-processor: %s", artifact.BuilderId())
	}
	box := artifact.Files()[0]
	if !strings.HasSuffix(box, ".box") {
		return nil, false, fmt.Errorf("Unknown files in artifact from vagrant post-processor: %s", artifact.Files())
	}

	provider := providerFromBuilderName(artifact.Id())
<<<<<<< HEAD
	ui.Say(fmt.Sprintf("Preparing to upload box for '%s' provider to Artifactory repositories '%s'/'%s'", provider,p.config.BlobURL,p.config.Repo))
=======
	ui.Say(fmt.Sprintf("Preparing to upload box for '%s' provider to Artifactory repositories '%s'/'%s'", provider, p.config.BlobURL, p.config.Repo))
>>>>>>> 6e7d0895

	// determine box size
	boxStat, err := os.Stat(box)
	if err != nil {
		return nil, false, err
	}

	// determine version
	version := p.config.Version

	ui.Message(fmt.Sprintf("Box to upload: %s (%d bytes) Version: %s", box, boxStat.Size(), version))

	ui.Message("Generating checksums")


	f, err := os.OpenFile(box, os.O_RDONLY, 0)
	if err != nil {
		log.Fatalln("Cannot open file: %s", box)
	}
	defer f.Close()
	info := CalculateBasicHashes(f)

	ui.Message(fmt.Sprintf("md5    :", info.Md5))
	ui.Message(fmt.Sprintf("sha1   :", info.Sha1))
	ui.Message(fmt.Sprintf("sha256 :", info.Sha256))
	ui.Message(fmt.Sprintf("sha512 :", info.Sha512))

	//upload the box to artifactory
	err = p.uploadBox(box, ui, info)

	if err != nil {
		return nil, false, err
	}
	return nil, true, nil
}

func (p *PostProcessor) uploadBox(box string, ui packer.Ui, hashInfo HashInfo) error {
	// open the file for reading
	file, err := os.Open(box)
	if err != nil {
		return err
	}

	defer file.Close()
	importRepo := p.config.BlobURL
	AuthKey := p.config.AuthKey
	repo := p.config.Repo
	if err != nil {
		return err
	}

	if importRepo == "" {
		importRepo = fmt.Sprintf("http://localhost:8080/'%s'/'%s'", repo, box)
	} else {
		importRepo = fmt.Sprintf("%s/%s/%s/%s-%s-%s.box"+";box_name=%s;box_provider=%s;box_version=%s", importRepo, repo, p.config.BoxDir, p.config.BoxName, p.config.BoxProvider, p.config.Version, p.config.BoxName, p.config.BoxProvider, p.config.Version)
	}

	ui.Message(importRepo)

	if err != nil {
		log.Fatal(err)
	}
	defer file.Close()
	resp, err := http.NewRequest("PUT", importRepo, file)
	resp.Header.Set("X-JFrog-Art-Api", AuthKey)
	resp.Header.Set("X-Checksum-Sha1", hashInfo.Sha1)
	resp.Header.Set("X-Checksum-Sha256", hashInfo.Sha256)
	resp.Header.Set("X-Checksum-Md5", hashInfo.Md5)
	if err != nil {
		log.Fatal(err)
	}
	resp.Header.Set("Content-Type", "text/plain")

	client := &http.Client{}
	res, err := client.Do(resp)
	if err != nil {
		log.Fatal(err)
	}
	defer res.Body.Close()

	scanner := bufio.NewScanner(res.Body)
	scanner.Split(bufio.ScanBytes)
	var buffer bytes.Buffer
	for scanner.Scan() {
		buffer.WriteString(scanner.Text())
	}
	ui.Message(buffer.String())

	if (res.StatusCode != 201) {
		return errors.New("Error uploading File")
	}
	return err
}

type HashInfo struct {
	Md5    string `json:"md5"`
	Sha1   string `json:"sha1"`
	Sha256 string `json:"sha256"`
	Sha512 string `json:"sha512"`
}

func CalculateBasicHashes(rd io.Reader) HashInfo {

	hMd5 := md5.New()
	hSha1 := sha1.New()
	hSha256 := sha256.New()
	hSha512 := sha512.New()

	// For optimum speed, Getpagesize returns the underlying system's memory page size.
	pagesize := os.Getpagesize()

	// wraps the Reader object into a new buffered reader to read the files in chunks
	// and buffering them for performance.
	reader := bufio.NewReaderSize(rd, pagesize)

	// creates a multiplexer Writer object that will duplicate all write
	// operations when copying data from source into all different hashing algorithms
	// at the same time
	multiWriter := io.MultiWriter(hMd5, hSha1, hSha256, hSha512)

	// Using a buffered reader, this will write to the writer multiplexer
	// so we only traverse through the file once, and can calculate all hashes
	// in a single byte buffered scan pass.
	//
	_, err := io.Copy(multiWriter, reader)
	if err != nil {
		panic(err.Error())
	}

	var info HashInfo

	info.Md5 = hex.EncodeToString(hMd5.Sum(nil))
	info.Sha1 = hex.EncodeToString(hSha1.Sum(nil))
	info.Sha256 = hex.EncodeToString(hSha256.Sum(nil))
	info.Sha512 = hex.EncodeToString(hSha512.Sum(nil))

	return info
}

// converts a packer builder name to the corresponding vagrant provider
func providerFromBuilderName(name string) string {
	switch name {
	case "vmware":
		return "vmware_desktop"
	default:
		return name
	}
}<|MERGE_RESOLUTION|>--- conflicted
+++ resolved
@@ -87,11 +87,7 @@
 	}
 
 	provider := providerFromBuilderName(artifact.Id())
-<<<<<<< HEAD
 	ui.Say(fmt.Sprintf("Preparing to upload box for '%s' provider to Artifactory repositories '%s'/'%s'", provider,p.config.BlobURL,p.config.Repo))
-=======
-	ui.Say(fmt.Sprintf("Preparing to upload box for '%s' provider to Artifactory repositories '%s'/'%s'", provider, p.config.BlobURL, p.config.Repo))
->>>>>>> 6e7d0895
 
 	// determine box size
 	boxStat, err := os.Stat(box)
